--- conflicted
+++ resolved
@@ -25,11 +25,8 @@
         # Load the color scheme
         self.color_scheme_config = load_color_schemes(color_scheme_file)
         self.color_scheme = self.color_scheme_config.schemes[color_scheme_name]
-<<<<<<< HEAD
         self.show_goals = show_goals
-=======
         self.max_ray_length = 18
->>>>>>> 0a50584d
         self.font_name = font_name
         self.font_size = font_size
         self.map = map
